--- conflicted
+++ resolved
@@ -19,13 +19,9 @@
     "@mantine/form": "^8.2.1",
     "@mantine/hooks": "^8.2.1",
     "@mantine/notifications": "^8.2.1",
-<<<<<<< HEAD
-    "@tabler/icons-react": "^3.34.1",
-    "@xenova/transformers": "^2.17.2",
-=======
     "@mlc-ai/web-llm": "0.2.79",
     "@mocksi/bilan-sdk": "^0.4.1",
->>>>>>> 4b1c313b
+    "@tabler/icons-react": "^3.34.1",
     "next": "15.4.3",
     "react": "19.1.0",
     "react-dom": "19.1.0"
