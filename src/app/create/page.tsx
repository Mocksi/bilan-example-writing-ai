--- conflicted
+++ resolved
@@ -4,11 +4,7 @@
 import { useSearchParams, useRouter } from 'next/navigation'
 import { Suspense } from 'react'
 import type { ContentType } from '../../types'
-<<<<<<< HEAD
-import { BlogWorkflow } from '../../components'
-=======
-import { WorkflowInterface } from '../../components'
->>>>>>> 791283ac
+import { BlogWorkflow, WorkflowInterface } from '../../components'
 
 /**
  * Content creation page component that renders the main interface for AI-powered content generation.
@@ -18,31 +14,38 @@
  * - Rendering the appropriate workflow interface based on content type (blog, email, social)
  * - Providing error handling for invalid or missing content type parameters
  * - Managing navigation back to the home page
- * - Integrating with the WorkflowInterface for step-by-step content creation
+ * - Integrating with specialized workflows for different content types
  * 
  * **Query Parameter Validation:**
  * - Expects a `type` query parameter with values: 'blog', 'email', or 'social'
  * - Renders an error state with navigation options if the parameter is invalid or missing
  * - Uses TypeScript type safety with the ContentType union type for validation
  * 
+ * **Workflow Selection Logic:**
+ * - Blog content type: Uses specialized BlogWorkflow component with comprehensive step-by-step process
+ * - Email content type: Uses generic WorkflowInterface with email-specific workflow steps
+ * - Social content type: Uses generic WorkflowInterface with social media workflow steps
+ * 
  * **UI Rendering Logic:**
- * - Success state: Shows WorkflowInterface for the selected content type
+ * - Success state: Shows appropriate workflow interface for the selected content type
  * - Error state: Displays user-friendly error message with back navigation
  * - Consistent Mantine UI components for styling and responsive design
  * - Navigation buttons use Next.js App Router for client-side routing
  * 
  * **Integration Points:**
- * - Connected to WorkflowInterface for complete workflow orchestration
- * - Integrated with Bilan analytics through WorkflowInterface
+ * - Connected to BlogWorkflow for comprehensive blog creation process
+ * - Connected to WorkflowInterface for email and social media workflows
+ * - Integrated with Bilan analytics through both workflow systems
  * - Handles workflow completion and cancellation callbacks
  * 
  * @returns {JSX.Element} The rendered content creation page with either:
- *   - WorkflowInterface for valid content types
+ *   - BlogWorkflow for blog content type
+ *   - WorkflowInterface for email and social content types
  *   - Error state with navigation options (if invalid/missing content type)
  * 
  * @example
  * // Accessed via navigation from home page:
- * // /create?type=blog -> Renders blog workflow interface
+ * // /create?type=blog -> Renders specialized blog workflow interface
  * // /create?type=email -> Renders email workflow interface  
  * // /create?type=social -> Renders social media workflow interface
  * // /create -> Renders error state (missing type parameter)
@@ -82,13 +85,6 @@
     )
   }
 
-<<<<<<< HEAD
-  const contentTypeLabels: Record<ContentType, string> = {
-    blog: 'Blog Post',
-    email: 'Email',
-    social: 'Social Media Post'
-  }
-
   // Render the appropriate workflow based on content type
   if (contentType === 'blog') {
     return (
@@ -98,49 +94,21 @@
           onBack={handleGoBack}
           onComplete={(result) => {
             console.log('Blog workflow completed:', result)
-            // Could navigate to a results page or show success message
+            // Navigate to home with success message
+            router.push('/?success=blog-completed')
           }}
         />
       </Container>
     )
   }
 
-  // Placeholder for other content types (email, social)
-  return (
-    <Container size="xl" py="xl">
-      <Card withBorder p="xl">
-        <Group justify="space-between" mb="lg">
-          <div>
-            <Title order={1}>Create {contentTypeLabels[contentType]}</Title>
-            <Text c="dimmed">AI-powered content generation</Text>
-          </div>
-          <Button variant="outline" onClick={handleGoBack}>
-            Back to Home
-          </Button>
-        </Group>
-
-        <Card withBorder p="lg" bg="gray.0">
-          <Text size="lg" fw={500} mb="md">
-            🚧 {contentTypeLabels[contentType]} Workflow Coming Soon
-          </Text>
-          <Text c="dimmed">
-            The {contentTypeLabels[contentType].toLowerCase()} creation workflow will be implemented in a future iteration.
-            Currently implementing the blog workflow first as outlined in the implementation plan.
-          </Text>
-          <Text size="sm" c="dimmed" mt="md">
-            Selected content type: <strong>{contentType}</strong>
-          </Text>
-        </Card>
-      </Card>
-    </Container>
-=======
+  // Use WorkflowInterface for email and social content types
   return (
     <WorkflowInterface
       contentType={contentType}
       onComplete={handleWorkflowComplete}
       onCancel={handleWorkflowCancel}
     />
->>>>>>> 791283ac
   )
 }
 
